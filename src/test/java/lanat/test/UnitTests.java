package lanat.test;

import lanat.*;
import lanat.argumentTypes.TupleArgumentType;
import lanat.helpRepresentation.HelpFormatter;
import lanat.utils.Range;
import lanat.utils.displayFormatter.TextFormatter;
import org.jetbrains.annotations.NotNull;
import org.jetbrains.annotations.Nullable;
import org.junit.jupiter.api.BeforeEach;

import java.util.List;

import static org.junit.jupiter.api.Assertions.assertNotNull;
import static org.junit.jupiter.api.Assertions.assertNull;


class StringJoiner extends TupleArgumentType<String> {
	public StringJoiner() {
		super(Range.from(1).to(3), "");
	}

	@Override
	public String parseValues(String @NotNull [] args) {
		return "(" + String.join("), (", args) + ")";
	}
}

class RestrictedDoubleAdder extends ArgumentType<Double> {
	public RestrictedDoubleAdder() {
		super(0.0);
	}

	@Override
	public @Nullable Double parseValues(@NotNull String @NotNull [] args) {
		return Double.parseDouble(args[0]) + this.getValue();
	}

	@Override
	public @NotNull Range getRequiredUsageCount() {
		return Range.from(2).to(4);
	}
}


class TestingParser extends ArgumentParser {
	public TestingParser(String programName, String description) {
		super(programName, description);
	}

	public TestingParser(String programName) {
		super(programName);
	}

	public TestingParser(@NotNull Class<? extends CommandTemplate> templateClass) {
		super(templateClass);
	}

	public List<String> parseGetErrors(String args) {
		return this.parse(CLInput.from(args)).getErrors();
	}

	public @NotNull ParsedArgumentsRoot parseGetValues(@NotNull String args) {
		var res = this.parse(CLInput.from(args)).getParsedArguments();
		assertNotNull(res, "The result of the parsing was null (Arguments have failed)");
		return res;
	}
}


public class UnitTests {
	protected TestingParser parser;

	static {
		HelpFormatter.lineWrapMax = 1000; // just so we don't have to worry about line wrapping
		TextFormatter.enableSequences = false; // just so we don't have to worry about color codes
	}

	public void setParser() {
		this.parser = new TestingParser("Testing") {{
			this.addArgument(Argument.create("what", new StringJoiner())
				.positional()
				.obligatory()
			);
			this.addArgument(Argument.create("double-adder", new RestrictedDoubleAdder()));
			this.addArgument(Argument.create("a", ArgumentType.STRING()));
			this.addCommand(new Command("subCommand") {{
				this.addArgument(Argument.create("c", ArgumentType.COUNTER()));
				this.addArgument(Argument.create('s', "more-strings", new StringJoiner()));
				this.addCommand(new Command("another") {{
					this.addArgument(Argument.create("ball", new StringJoiner()));
					this.addArgument(Argument.create("number", ArgumentType.INTEGER()).positional().obligatory());
				}});
			}});
		}};
	}

	@BeforeEach
	public final void setup() {
		this.setParser();
	}

	/**
	 * Shorthand for parsing arguments and getting the value of an argument. Same as
	 * <pre>
	 * {@code this.parser.parseArgs("--%s %s".formatted(arg, values)).<T>get(arg).get();}
	 * </pre>
	 */
	protected <T> T parseArg(@NotNull String arg, @NotNull String values) {
<<<<<<< HEAD
		return this.parser.parseGetValues("--%s %s".formatted(arg.trim(), values)).<T>get(arg).get();
=======
		return this.parser.parseArgs("--%s %s".formatted(arg.strip(), values)).<T>get(arg).get();
>>>>>>> d141874a
	}

	/**
	 * Shorthand for checking if an argument value is not present. Same as
	 * <pre>
	 * {@code assertNull(this.parser.parseArgs("").get(arg).get());}
	 * </pre>
	 */
	protected void assertNotPresent(@NotNull String arg) {
		assertNull(this.parser.parseGetValues("").get(arg).get());
	}
}<|MERGE_RESOLUTION|>--- conflicted
+++ resolved
@@ -107,11 +107,7 @@
 	 * </pre>
 	 */
 	protected <T> T parseArg(@NotNull String arg, @NotNull String values) {
-<<<<<<< HEAD
-		return this.parser.parseGetValues("--%s %s".formatted(arg.trim(), values)).<T>get(arg).get();
-=======
-		return this.parser.parseArgs("--%s %s".formatted(arg.strip(), values)).<T>get(arg).get();
->>>>>>> d141874a
+		return this.parser.parseGetValues("--%s %s".formatted(arg.strip(), values)).<T>get(arg).get();
 	}
 
 	/**
