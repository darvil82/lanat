package lanat;

import lanat.exceptions.ArgumentNotFoundException;
import lanat.exceptions.CommandNotFoundException;
import lanat.utils.UtlString;
import org.jetbrains.annotations.NotNull;
import org.jetbrains.annotations.Nullable;

import java.util.Arrays;
import java.util.HashMap;
import java.util.List;
import java.util.regex.Pattern;

/**
 * Container for all the parsed arguments and their respective values.
 */
public class ParsedArguments {
	private final @NotNull HashMap<@NotNull Argument<?, ?>, @Nullable Object> parsedArgs;
	private final @NotNull Command cmd;
	private final @NotNull List<@NotNull ParsedArguments> subParsedArguments;

	ParsedArguments(
		@NotNull Command cmd,
		@NotNull HashMap<Argument<?, ?>, Object> parsedArgs,
		@NotNull List<ParsedArguments> subParsedArguments
	)
	{
		this.parsedArgs = parsedArgs;
		this.cmd = cmd;
		this.subParsedArguments = subParsedArguments;
	}

	/**
	 * Returns the parsed value of the argument with the given name.
	 * @param arg The argument to get the value of
	 * @param <T> The type of the value of the argument
	 */
	@SuppressWarnings("unchecked") // we'll just have to trust the user
	public <T> @NotNull ParsedArgumentValue<T> get(@NotNull Argument<?, T> arg) {
		if (!this.parsedArgs.containsKey(arg)) {
			throw new ArgumentNotFoundException(arg);
		}

		return new ParsedArgumentValue<>((T)this.parsedArgs.get(arg));
	}

	/**
	 * Returns the parsed value of the argument with the given name. In order to access arguments in sub-commands, use
	 * the <code>.</code> separator to specify the route to the argument.
	 *
	 * <br><br>
	 *
	 * <strong>Example:</strong>
	 * <pre>
	 * {@code var argValue = parsedArguments.<String>get("rootcommand.subCommand.argument")}
	 * </pre>
	 * <p>
	 * More info at {@link #get(String...)}
	 *
	 * @param argRoute The route to the argument, separated by the <code>.</code> character.
	 * @param <T> The type of the value of the argument. This is used to avoid casting. A type that does not match the
	 *  argument's type will result in a {@link ClassCastException}.
	 * @throws CommandNotFoundException If the command specified in the route does not exist
	 * @throws ArgumentNotFoundException If the argument specified in the route does not exist
	 */
<<<<<<< HEAD
	public <T> @NotNull ParsedArgumentValue<T> get(@NotNull String argRoute) {
		return this.get(argRoute.split(" *" + Pattern.quote(ParsedArguments.separator) + " *"));
=======
	public <T> ParsedArgument<T> get(@NotNull String argRoute) {
		return this.get(UtlString.split(argRoute, '.'));
>>>>>>> d141874a
	}


	/**
	 * Specify the route of Sub-Commands for reaching the argument desired. This method will return an {@link Object}
	 * that can be cast to the desired type. However, it is recommended to use the type parameter instead, to avoid
	 * casting.
	 *
	 * <br><br>
	 *
	 * <strong>Example:</strong>
	 * <pre>
	 * {@code var argValue = parsedArguments.<String>get("rootcommand", "subCommand", "argument")}
	 * </pre>
	 * Returns the parsed value of the argument in the next command hierarchy:
	 * <ul>
	 *     <li>rootcommand
	 *     <ul>
	 *         <li>Sub-Command
	 *         <ul>
	 *             <li>argument</li>
	 *         </ul>
	 *     </ul>
	 * </ul>
	 * @throws CommandNotFoundException If the command specified in the route does not exist
	 */
	@SuppressWarnings("unchecked") // we'll just have to trust the user
	public <T> @NotNull ParsedArgumentValue<T> get(@NotNull String... argRoute) {
		if (argRoute.length == 0) {
			throw new IllegalArgumentException("argument route must not be empty");
		}

		ParsedArguments matchedParsedArgs;

		if (argRoute.length == 1) {
			return (ParsedArgumentValue<T>)this.get(this.getArgument(argRoute[0]));
		} else if ((matchedParsedArgs = this.getSubParsedArgs(argRoute[0])) != null) {
			return matchedParsedArgs.get(Arrays.copyOfRange(argRoute, 1, argRoute.length));
		} else {
			throw new CommandNotFoundException(argRoute[0]);
		}
	}

	/**
	 * Returns the argument in {@link #parsedArgs} with the given name.
	 * @throws ArgumentNotFoundException If no argument with the given name is found
	 */
	private @NotNull Argument<?, ?> getArgument(@NotNull String name) {
		for (var arg : this.parsedArgs.keySet()) {
			if (arg.hasName(name)) {
				return arg;
			}
		}
		throw new ArgumentNotFoundException(name);
	}

	/**
	 * Returns the sub {@link ParsedArguments} with the given name. If none is found with the given name, returns
	 * <code>null</code>.
	 * @param name The name of the sub command
	 * @return The sub {@link ParsedArguments} with the given name, or <code>null</code> if none is found
	 */
	public ParsedArguments getSubParsedArgs(@NotNull String name) {
		for (var sub : this.subParsedArguments)
			if (sub.cmd.hasName(name)) return sub;
		return null;
	}
}<|MERGE_RESOLUTION|>--- conflicted
+++ resolved
@@ -63,13 +63,8 @@
 	 * @throws CommandNotFoundException If the command specified in the route does not exist
 	 * @throws ArgumentNotFoundException If the argument specified in the route does not exist
 	 */
-<<<<<<< HEAD
 	public <T> @NotNull ParsedArgumentValue<T> get(@NotNull String argRoute) {
-		return this.get(argRoute.split(" *" + Pattern.quote(ParsedArguments.separator) + " *"));
-=======
-	public <T> ParsedArgument<T> get(@NotNull String argRoute) {
 		return this.get(UtlString.split(argRoute, '.'));
->>>>>>> d141874a
 	}
 
 
