import argparser.*;
import argparser.argumentTypes.KeyValuesArgument;
import argparser.utils.ErrorLevel;
import sun.misc.Unsafe;

import java.lang.reflect.Field;
import java.util.HashMap;

public class SimpleTests {
	public static void main(String[] args) {

		final var argumentParser = new ArgumentParser("SimpleTesting") {{
<<<<<<< HEAD
			addSubCommand(new Command("subcommand") {{
				addArgument(new Argument<>("test", ArgumentType.STRING()).obligatory());
=======
			setErrorCode(64);
			setMinimumDisplayErrorLevel(ErrorLevel.DEBUG);
			setTupleChars(TupleCharacter.ANGLE_BRACKETS);

			addArgument(new Argument<>("f", ArgumentType.COUNTER()).addNames("c", "b"));

			addGroup(new ArgumentGroup("stuff") {{
				addArgument(new Argument<>("test", ArgumentType.STRING()));
				addArgument(new Argument<>("what", ArgumentType.FILE()));

			}});
			addSubCommand(new Command("subcommand") {{
				setErrorCode(128);

				addArgument(new Argument<>('w', "what", ArgumentType.FILE()));
				addArgument(new Argument<>("nose", new KeyValuesArgument<>(ArgumentType.INTEGER(), '.')));

				addSubCommand(new Command("another") {{
					addArgument(new Argument<>("test", ArgumentType.STRING()).onOk(v ->
						System.out.println("test: " + v)
					));
					addArgument(new Argument<>("obligatory", ArgumentType.STRING()).obligatory());

				}});
>>>>>>> 589ee4d4
			}});
		}};

//		var pArgs = argumentParser.parseArgs("-fff --test hii subcommand --nose <x.1 y.347 z.43423> another --test 'this is a test' what");
<<<<<<< HEAD
		final var pArgs = argumentParser.parseArgs("");
=======
		final var pArgs = argumentParser.parseArgs("-fcbcfbc");

		System.out.println(pArgs.get("f").get());

		System.out.println(pArgs.<String>get("test").undefined("i am the fallback value for --test"));

		if (pArgs.get("test").defined()) {
			System.out.println("test is defined");
		}

		pArgs.<String>get("test").defined(t -> {
			System.out.println("test is defined");
			System.out.println(t);
		}).undefined(() ->
			System.out.println("test is undefined")
		);

		pArgs.<String>get("subcommand.another.test").defined(System.out::println);
		ParsedArguments.setSeparator("->");
		pArgs.<String>get("subcommand->another->test").defined(System.out::println);
>>>>>>> 589ee4d4

	}
}<|MERGE_RESOLUTION|>--- conflicted
+++ resolved
@@ -10,10 +10,6 @@
 	public static void main(String[] args) {
 
 		final var argumentParser = new ArgumentParser("SimpleTesting") {{
-<<<<<<< HEAD
-			addSubCommand(new Command("subcommand") {{
-				addArgument(new Argument<>("test", ArgumentType.STRING()).obligatory());
-=======
 			setErrorCode(64);
 			setMinimumDisplayErrorLevel(ErrorLevel.DEBUG);
 			setTupleChars(TupleCharacter.ANGLE_BRACKETS);
@@ -38,14 +34,10 @@
 					addArgument(new Argument<>("obligatory", ArgumentType.STRING()).obligatory());
 
 				}});
->>>>>>> 589ee4d4
 			}});
 		}};
 
 //		var pArgs = argumentParser.parseArgs("-fff --test hii subcommand --nose <x.1 y.347 z.43423> another --test 'this is a test' what");
-<<<<<<< HEAD
-		final var pArgs = argumentParser.parseArgs("");
-=======
 		final var pArgs = argumentParser.parseArgs("-fcbcfbc");
 
 		System.out.println(pArgs.get("f").get());
@@ -66,7 +58,11 @@
 		pArgs.<String>get("subcommand.another.test").defined(System.out::println);
 		ParsedArguments.setSeparator("->");
 		pArgs.<String>get("subcommand->another->test").defined(System.out::println);
->>>>>>> 589ee4d4
 
+		pArgs.<HashMap<String, Integer>>get("subcommand", "nose").defined(hm -> {
+			for (var entry : hm.entrySet()) {
+				System.out.println(entry.getKey() + " -> " + entry.getValue());
+			}
+		});
 	}
 }