--- conflicted
+++ resolved
@@ -4,11 +4,7 @@
 }
 
 group = "darvil"
-<<<<<<< HEAD
-version = "0.0.1-alpha"
-=======
 version = "0.0.1"
->>>>>>> 41d1e332
 java.sourceCompatibility = JavaVersion.VERSION_17
 
 repositories {
